/*!
 * Copyright (c) 2018 monorepolint (http://monorepolint.com). All Right Reserved.
 *
 * Licensed under the MIT license. See LICENSE file in the project root for details.
 *
 */

import { findWorkspaceDir } from "@monorepolint/utils";
import minimatch from "minimatch";
import { ResolvedConfig, ResolvedRule } from "./Config";
import { Context } from "./Context";
import { WorkspaceContext } from "./WorkspaceContext";

export function check(resolvedConfig: ResolvedConfig, cwd = process.cwd()): boolean {
  const workspaceDir = findWorkspaceDir(cwd);
  if (workspaceDir === undefined) {
    throw new Error(`Unable to find a workspace from ${cwd}`);
  }

  const workspaceContext = new WorkspaceContext(workspaceDir, resolvedConfig);

  if (workspaceDir === cwd) {
    checkPackage(workspaceContext);
    for (const packageDir of workspaceContext.getWorkspacePackageDirs()) {
      checkPackage(workspaceContext.createChildContext(packageDir));
    }
  } else {
    checkPackage(workspaceContext.createChildContext(cwd));
  }

  return !workspaceContext.failed;
}

function checkPackage(context: Context) {
  if (context.resolvedConfig.verbose) {
    // tslint:disable-next-line:no-console
    console.log(`Starting check against ${context.getName()}`);
  }
  for (const ruleConfig of context.resolvedConfig.rules) {
<<<<<<< HEAD
    const exclude = (ruleConfig.excludePackages || []).some(a => minimatch(context.getName(), a));
    const include =
      ruleConfig.includePackages === undefined
        ? true
        : ruleConfig.includePackages.some(a => minimatch(context.getName(), a));

    if (context.getWorkspaceContext() === context && !ruleConfig.includeWorkspaceRoot) {
=======
    if (shouldSkipPackage(context, ruleConfig)) {
>>>>>>> 70f61e48
      continue;
    }

    ruleConfig.optionsRuntype.check(ruleConfig.options);
    ruleConfig.check(context, ruleConfig.options);
  }
  context.finish();
}

/**
 *
 * @internal
 * @param context
 * @param ruleConfig
 */
export function shouldSkipPackage(context: Context, ruleConfig: ResolvedRule) {
  const exclude = (ruleConfig.excludePackages || []).some(a =>
    minimatch(context.getName(), a)
  );
  const include =
    ruleConfig.includePackages === undefined
      ? true
      : ruleConfig.includePackages.some(a => minimatch(context.getName(), a));

  if (
    context.getWorkspaceContext() === context &&
    !ruleConfig.includeWorkspaceRoot
  ) {
    return true;
  }

  if (exclude || !include) {
    return true;
  }

  return false;
}<|MERGE_RESOLUTION|>--- conflicted
+++ resolved
@@ -37,17 +37,7 @@
     console.log(`Starting check against ${context.getName()}`);
   }
   for (const ruleConfig of context.resolvedConfig.rules) {
-<<<<<<< HEAD
-    const exclude = (ruleConfig.excludePackages || []).some(a => minimatch(context.getName(), a));
-    const include =
-      ruleConfig.includePackages === undefined
-        ? true
-        : ruleConfig.includePackages.some(a => minimatch(context.getName(), a));
-
-    if (context.getWorkspaceContext() === context && !ruleConfig.includeWorkspaceRoot) {
-=======
     if (shouldSkipPackage(context, ruleConfig)) {
->>>>>>> 70f61e48
       continue;
     }
 
@@ -64,18 +54,13 @@
  * @param ruleConfig
  */
 export function shouldSkipPackage(context: Context, ruleConfig: ResolvedRule) {
-  const exclude = (ruleConfig.excludePackages || []).some(a =>
-    minimatch(context.getName(), a)
-  );
+  const exclude = (ruleConfig.excludePackages || []).some(a => minimatch(context.getName(), a));
   const include =
     ruleConfig.includePackages === undefined
       ? true
       : ruleConfig.includePackages.some(a => minimatch(context.getName(), a));
 
-  if (
-    context.getWorkspaceContext() === context &&
-    !ruleConfig.includeWorkspaceRoot
-  ) {
+  if (context.getWorkspaceContext() === context && !ruleConfig.includeWorkspaceRoot) {
     return true;
   }
 
