{
  "compilerOptions": {
    "target": "es5",
    "module": "commonjs",
    "lib": [
      "es2018"
    ],
    "declaration": true,
    "declarationMap": true,
    "sourceMap": true,
    "outDir": "./build",
    "rootDir": "./src",
    "composite": true,
    "importHelpers": true,
    "strict": true,
    "noUnusedLocals": true,
    "noUnusedParameters": true,
    "noImplicitReturns": true,
    "noFallthroughCasesInSwitch": true,
    "allowSyntheticDefaultImports": true,
    "esModuleInterop": true
  },
  "references": [
    {
      "path": "../cli"
    },
    {
      "path": "../core"
    },
    {
      "path": "../rule-alphabetical-dependencies"
    },
    {
      "path": "../rule-consistent-dependencies"
    },
    {
      "path": "../rule-file-contents"
    },
    {
<<<<<<< HEAD
      "path": "../rule-package-order"
=======
      "path": "../expect-no-banned-dependencies"
    },
    {
      "path": "../expect-package-order"
>>>>>>> f2c927dc
    },
    {
      "path": "../rule-package-script"
    },
    {
      "path": "../rule-standard-tsconfig"
    },
    {
      "path": "../utils"
    }
  ]
}<|MERGE_RESOLUTION|>--- conflicted
+++ resolved
@@ -37,14 +37,10 @@
       "path": "../rule-file-contents"
     },
     {
-<<<<<<< HEAD
-      "path": "../rule-package-order"
-=======
       "path": "../expect-no-banned-dependencies"
     },
     {
       "path": "../expect-package-order"
->>>>>>> f2c927dc
     },
     {
       "path": "../rule-package-script"
