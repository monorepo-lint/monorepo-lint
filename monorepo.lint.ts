--- conflicted
+++ resolved
@@ -120,7 +120,6 @@
       exclude: [],
     },
     {
-<<<<<<< HEAD
       type: "@monorepo-lint/expect-no-banned-dependencies",
       args: {
         bannedDependencies: [
@@ -128,11 +127,11 @@
         ]
       },
       exclude: [],
-=======
+    },
+    {
       type: "@monorepo-lint/expect-consistent-dependencies",
       args: { },
       exclude: ["monorepo-lint"]
->>>>>>> ce013e16
     }
   ]
 };